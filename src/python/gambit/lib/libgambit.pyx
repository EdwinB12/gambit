--- conflicted
+++ resolved
@@ -248,14 +248,9 @@
         double getitem "operator[]"(int) except +IndexError
         double getaction "operator()"(c_GameAction) except +IndexError
         double GetPayoff(int)
-<<<<<<< HEAD
         double GetBeliefProb(c_GameNode)
-        double GetInfosetProb(c_GameInfoset)
-        double GetInfosetValue(c_GameInfoset)
-=======
         double GetRealizProb(c_GameInfoset)
         double GetPayoff(c_GameInfoset)
->>>>>>> a3450a10
         double GetActionProb(c_GameAction)
         double GetPayoff(c_GameAction)
         double GetRegret(c_GameAction)
@@ -272,14 +267,9 @@
         c_Rational getitem "operator[]"(int) except +IndexError
         c_Rational getaction "operator()"(c_GameAction) except +IndexError
         c_Rational GetPayoff(int)
-<<<<<<< HEAD
         c_Rational GetBeliefProb(c_GameNode)
-        c_Rational GetInfosetProb(c_GameInfoset)
-        c_Rational GetInfosetValue(c_GameInfoset)
-=======
         c_Rational GetRealizProb(c_GameInfoset)
         c_Rational GetPayoff(c_GameInfoset)
->>>>>>> a3450a10
         c_Rational GetActionProb(c_GameAction)
         c_Rational GetPayoff(c_GameAction)
         c_Rational GetRegret(c_GameAction)
