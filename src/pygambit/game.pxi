--- conflicted
+++ resolved
@@ -968,7 +968,6 @@
                     profile[action] = Rational(hi - lo - 1, denom)
             return profile
 
-<<<<<<< HEAD
     def strategy_support_profile(
             self, strategies: typing.Callable | None = None
     ) -> StrategySupportProfile:
@@ -985,7 +984,7 @@
         -------
         StrategySupportProfile
         """
-        profile = StrategySupportProfile(self)
+        profile = StrategySupportProfile.wrap(self)
         if strategies is not None:
             for strategy in self.strategies:
                 if not strategies(strategy):
@@ -993,10 +992,6 @@
                             .RemoveStrategy(cython.cast(Strategy, strategy).strategy)):
                         raise ValueError("attempted to remove the last strategy for player")
         return profile
-=======
-    def support_profile(self):
-        return StrategySupportProfile.wrap(self)
->>>>>>> 6dc0a0b2
 
     def nodes(
             self,
