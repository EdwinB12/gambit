#
# This file is part of Gambit
# Copyright (c) 1994-2024, The Gambit Project (http://www.gambit-project.org)
#
# FILE: src/pygambit/game.pxi
# Cython wrapper for games
#
# This program is free software; you can redistribute it and/or modify
# it under the terms of the GNU General Public License as published by
# the Free Software Foundation; either version 2 of the License, or
# (at your option) any later version.
#
# This program is distributed in the hope that it will be useful,
# but WITHOUT ANY WARRANTY; without even the implied warranty of
# MERCHANTABILITY or FITNESS FOR A PARTICULAR PURPOSE.  See the
# GNU General Public License for more details.
#
# You should have received a copy of the GNU General Public License
# along with this program; if not, write to the Free Software
# Foundation, Inc., 59 Temple Place - Suite 330, Boston, MA 02111-1307, USA.
#
import itertools
import pathlib

import numpy as np
import scipy.stats

import pygambit.gte
import pygambit.gameiter


@cython.cclass
class GameOutcomes:
    """Represents the set of outcomes in a game."""
    game = cython.declare(c_Game)

    def __repr__(self) -> str:
        game = Game()
        game.game = self.game
        return f"GameOutcomes(game={game})"

    def __len__(self) -> int:
        """The number of outcomes in the game."""
        return self.game.deref().NumOutcomes()

    def __iter__(self) -> typing.Iterator[Outcome]:
        for i in range(self.game.deref().NumOutcomes()):
            c = Outcome()
            c.outcome = self.game.deref().GetOutcome(i + 1)
            yield c

    def __getitem__(self, index: typing.Union[int, str]) -> Outcome:
        if isinstance(index, str):
            if not index.strip():
                raise ValueError("Outcome label cannot be empty or all whitespace")
            matches = [x for x in self if x.label == index.strip()]
            if not matches:
                raise KeyError(f"Game has no outcome with label '{index}'")
            if len(matches) > 1:
                raise ValueError(f"Game has multiple outcomes with label '{index}'")
            return matches[0]
        if isinstance(index, int):
            c = Outcome()
            c.outcome = self.game.deref().GetOutcome(index + 1)
            return c
        raise TypeError(f"Outcome index must be int or str, not {index.__class__.__name__}")


@cython.cclass
class GamePlayers:
    """Represents a collection of players in a game."""
    game = cython.declare(c_Game)

    def __repr__(self) -> str:
        game = Game()
        game.game = self.game
        return f"GamePlayers(game={game})"

    def __len__(self) -> int:
        """Returns the number of players in the game."""
        return self.game.deref().NumPlayers()

    def __iter__(self) -> typing.Iterator[Player]:
        for i in range(self.game.deref().NumPlayers()):
            p = Player()
            p.player = self.game.deref().GetPlayer(i + 1)
            yield p

    def __getitem__(self, index: typing.Union[int, str]) -> Player:
        if isinstance(index, str):
            if not index.strip():
                raise ValueError("Player label cannot be empty or all whitespace")
            matches = [x for x in self if x.label == index.strip()]
            if not matches:
                raise KeyError(f"Game has no player with label '{index}'")
            if len(matches) > 1:
                raise ValueError(f"Game has multiple players with label '{index}'")
            return matches[0]
        if isinstance(index, int):
            p = Player()
            p.player = self.game.deref().GetPlayer(index + 1)
            return p
        raise TypeError(f"Player index must be int or str, not {index.__class__.__name__}")

    @property
    def chance(self) -> Player:
        """Returns the chance player associated with the game."""
        p = Player()
        p.player = self.game.deref().GetChance()
        return p


@cython.cclass
class GameActions:
    """Represents the set of all actions in a game."""
    game = cython.declare(Game)

    def __init__(self, game: Game) -> None:
        self.game = game

    def __repr__(self) -> str:
        return f"GameActions(game={self.game})"

    def __len__(self) -> int:
        return sum(len(s.actions) for s in self.game.infosets)

    def __iter__(self) -> typing.Iterator[Action]:
        for infoset in self.game.infosets:
            yield from infoset.actions

    def __getitem__(self, index: typing.Union[int, str]) -> Action:
        if isinstance(index, str):
            if not index.strip():
                raise ValueError("Action label cannot be empty or all whitespace")
            matches = [x for x in self if x.label == index.strip()]
            if not matches:
                raise KeyError(f"Game has no action with label '{index}'")
            if len(matches) > 1:
                raise ValueError(f"Game has multiple actions with label '{index}'")
            return matches[0]
        if isinstance(index, int):
            for i, action in enumerate(self):
                if i == index:
                    return action
            else:
                raise IndexError("Index out of range")
        raise TypeError(f"Action index must be int or str, not {index.__class__.__name__}")


@cython.cclass
class GameInfosets:
    """Represents the set of all infosets in a game."""
    game = cython.declare(Game)

    def __init__(self, game: Game) -> None:
        self.game = game

    def __repr__(self) -> str:
        return f"GameInfosets(game={self.game})"

    def __len__(self) -> int:
        return sum(len(p.infosets) for p in self.game.players)

    def __iter__(self) -> typing.Iterator[Infoset]:
        for player in self.game.players:
            yield from player.infosets

    def __getitem__(self, index: typing.Union[int, str]) -> Infoset:
        if isinstance(index, str):
            if not index.strip():
                raise ValueError("Infoset label cannot be empty or all whitespace")
            matches = [x for x in self if x.label == index.strip()]
            if not matches:
                raise KeyError(f"Game has no infoset with label '{index}'")
            if len(matches) > 1:
                raise ValueError(f"Game has multiple infosets with label '{index}'")
            return matches[0]
        if isinstance(index, int):
            for i, infoset in enumerate(self):
                if i == index:
                    return infoset
            else:
                raise IndexError("Index out of range")
        raise TypeError(f"Infoset index must be int or str, not {index.__class__.__name__}")


@cython.cclass
class GameStrategies:
    """Represents the set of all strategies in the game."""
    game = cython.declare(Game)

    def __init__(self, game: Game) -> None:
        self.game = game

    def __repr__(self) -> str:
        return f"GameOutcomes(game={self.game})"

    def __len__(self) -> int:
        return sum(len(p.strategies) for p in self.game.players)

    def __iter__(self) -> typing.Iterator[Strategy]:
        for player in self.game.players:
            yield from player.strategies

    def __getitem__(self, index: typing.Union[int, str]) -> Strategy:
        if isinstance(index, str):
            if not index.strip():
                raise ValueError("Strategy label cannot be empty or all whitespace")
            matches = [x for x in self if x.label == index.strip()]
            if not matches:
                raise KeyError(f"Game has no strategy with label '{index}'")
            if len(matches) > 1:
                raise ValueError(f"Game has multiple strategies with label '{index}'")
            return matches[0]
        if isinstance(index, int):
            for i, strat in enumerate(self):
                if i == index:
                    return strat
            else:
                raise IndexError("Index out of range")
        raise TypeError(f"Strategy index must be int or str, not {index.__class__.__name__}")


@cython.cclass
class Game:
    """A game, the fundamental unit of analysis in game theory.

    Games may be represented in extensive or strategic form.
    """
    game = cython.declare(c_Game)

    @classmethod
    def new_tree(cls,
                 players: typing.Optional[typing.List[str]] = None,
                 title: str = "Untitled extensive game") -> Game:
        """Create a new ``Game`` consisting of a trivial game tree,
        with one node, which is both root and terminal.

        .. versionchanged:: 16.1.0
            Added the `players` and `title` parameters

        Parameters
        ----------
        players : list of str, optional
            A list of labels for the (strategic) players of the game.  If `players`
            is not specified, the game initially has no players defined other than
            the chance player.
        title : str, optional
            The title of the game.  If no title is specified, "Untitled extensive game"
            is used.

        Returns
        -------
        Game
            The newly-created extensive game.
        """
        g = cython.declare(Game)
        g = cls()
        g.game = NewTree()
        g.title = title
        for player in (players or []):
            p = Player()
            p.player = g.game.deref().NewPlayer()
            p.label = str(player)
        return g

    @classmethod
    def new_table(cls, dim, title: str = "Untitled strategic game") -> Game:
        """Create a new ``Game`` with a strategic representation.

        .. versionchanged:: 16.1.0
            Added the `title` parameter.

        Parameters
        ----------
        dim : array-like
            A list specifying the number of strategies for each player.
        title : str, optional
            The title of the game.  If no title is specified, "Untitled strategic game"
            is used.

        Returns
        -------
        Game
            The newly-created strategic game.
        """
        g = cython.declare(Game)
        cdef Array[int] *d
        d = new Array[int](len(dim))
        for i in range(1, len(dim)+1):
            setitem_array_int(d, i, dim[i-1])
        g = cls()
        g.game = NewTable(d)
        del d
        g.title = title
        return g

    @classmethod
    def from_arrays(cls, *arrays, title: str = "Untitled strategic game") -> Game:
        """Create a new ``Game`` with a strategic representation.

        Each entry in `arrays` gives the payoff matrix for the
        corresponding player.  The arrays must all have the same shape,
        and have the same number of dimensions as the total number of
        players.

        .. versionchanged:: 16.1.0
            Added the `title` parameter.

        Parameters
        ----------
        arrays : array-like of array-like
            The payoff matrices for the players.
        title : str, optional
            The title of the game.  If no title is specified, "Untitled strategic game"
            is used.

        Returns
        -------
        Game
            The newly-created strategic game.

        See Also
        --------
        from_dict : Create strategic game and set player labels
        """
        g = cython.declare(Game)
        arrays = [np.array(a) for a in arrays]
        if len(set(a.shape for a in arrays)) > 1:
            raise ValueError("All specified arrays must have the same shape")
        shape = arrays[0].shape
        g = Game.new_table(shape)
        for profile in itertools.product(*(range(s) for s in shape)):
            for array, player in zip(arrays, g.players):
                g[profile][player] = array[profile]
        g.title = title
        return g

    @classmethod
    def from_dict(cls, payoffs, title: str = "Untitled strategic game") -> Game:
        """Create a new ``Game`` with a strategic representation.

        Each entry in `payoffs` is a key-value pair
        giving the label and the payoff matrix for a player.
        The payoff matrices must all have the same shape,
        and have the same number of dimensions as the total number of
        players.

        Parameters
        ----------
        payoffs : dict-like mapping str to array-like
            The names and corresponding payoff matrices for the players.
        title : str, optional
            The title of the game.  If no title is specified, "Untitled strategic game"
            is used.

        Returns
        -------
        Game
            The newly-created strategic game.

        See Also
        --------
        from_arrays : Create game from list-like of array-like
        """
        g = cython.declare(Game)
        payoffs = {k: np.array(v) for k, v in payoffs.items()}
        if len(set(a.shape for a in payoffs.values())) > 1:
            raise ValueError("All specified arrays must have the same shape")
        arrays = list(payoffs.values())
        shape = arrays[0].shape
        g = Game.new_table(shape)
        for (player, label) in zip(g.players, payoffs):
            player.label = label
        for profile in itertools.product(*(range(s) for s in shape)):
            for array, player in zip(arrays, g.players):
                g[profile][player] = array[profile]
        g.title = title
        return g

    @classmethod
    def read_game(cls, filepath: typing.Union[str, pathlib.Path]) -> Game:
        """Construct a game from its serialised representation in a file.

        Parameters
        ----------
        filepath : str or path object
            The path to the file containing the game representation.

        Returns
        -------
        Game
            A game constructed from the representation in the file.

        Raises
        ------
        IOError
            If the file cannot be opened or read
        ValueError
            If the contents of the file are not a valid game representation.

        See Also
        --------
        parse_game : Constructs a game from a text string.
        """
        g = cython.declare(Game)
        g = cls()
        with open(filepath, "rb") as f:
            data = f.read()
        try:
            g.game = ParseGame(data)
        except Exception as exc:
            raise ValueError(f"Parse error in game file: {exc}") from None
        return g

    @classmethod
    def parse_game(cls, text: str) -> Game:
        """Construct a game from its serialised representation in a string

        Parameters
        ----------
        text : str
            A string containing the game representation.

        Returns
        -------
        Game
            A game constructed from the representation in the string.

        Raises
        ------
        ValueError
            If the contents of the file are not a valid game representation.

        See Also
        --------
        read_game : Constructs a game from a representation in a file.
        """
        g = cython.declare(Game)
        g = cls()
        try:
            g.game = ParseGame(text.encode("ascii"))
        except Exception as exc:
            raise ValueError(f"Parse error in game file: {exc}") from None
        return g

    def __repr__(self) -> str:
        if self.title:
            return f"Game(title='{self.title}')"
        else:
            return f"Game(id={hash(self)}"

    def _repr_html_(self):
        if self.is_tree:
            return repr(self)
        else:
            return self.write("html")

    def __eq__(self, other: typing.Any) -> bool:
        return (
            isinstance(other, Game) and
            self.game.deref() == cython.cast(Game, other).game.deref()
        )

    def __hash__(self) -> int:
        return cython.cast(cython.long, self.game.deref())

    @property
    def is_tree(self) -> bool:
        """Return whether a game has a tree-based representation."""
        return self.game.deref().IsTree()

    @property
    def title(self) -> str:
        """Get or set the title of the game.

        The title of the game is an arbitrary string, generally intended
        to be short.
        """
        return self.game.deref().GetTitle().decode("ascii")

    @title.setter
    def title(self, value: str) -> None:
        self.game.deref().SetTitle(value.encode("ascii"))

    @property
    def comment(self) -> str:
        """Get or set the comment of the game.

        A game's comment is an arbitrary string, and may be more discursive
        than a title.
        """
        return self.game.deref().GetComment().decode("ascii")

    @comment.setter
    def comment(self, value: str) -> None:
        self.game.deref().SetComment(value.encode("ascii"))

    @property
    def actions(self) -> GameActions:
        """The set of actions available in the game.

        Raises
        ------
        UndefinedOperationError
            If the game does not have a tree representation.
        """
        if not self.is_tree:
            raise UndefinedOperationError(
                "Operation only defined for games with a tree representation"
            )
        return GameActions(self)

    @property
    def infosets(self) -> GameInfosets:
        """The set of information sets in the game.

        Raises
        ------
        UndefinedOperationError
            If the game does not have a tree representation.
        """
        if not self.is_tree:
            raise UndefinedOperationError(
                "Operation only defined for games with a tree representation"
            )
        return GameInfosets(self)

    @property
    def players(self) -> GamePlayers:
        """The set of players in the game."""
        p = GamePlayers()
        p.game = self.game
        return p

    @property
    def strategies(self) -> GameStrategies:
        """The set of strategies in the game."""
        return GameStrategies(self)

    @property
    def outcomes(self) -> GameOutcomes:
        """The set of outcomes in the game."""
        c = GameOutcomes()
        c.game = self.game
        return c

    @property
    def contingencies(self) -> pygambit.gameiter.Contingencies:
        """An iterator over the contingencies in the game."""
        return pygambit.gameiter.Contingencies(self)

    @property
    def root(self) -> Node:
        """The root node of the game.

        Raises
        ------
        UndefinedOperationError
            If the game does not hae a tree representation.
        """
        if not self.is_tree:
            raise UndefinedOperationError(
                "root: only games with a tree representation have a root node"
            )
        n = Node()
        n.node = self.game.deref().GetRoot()
        return n

    @property
    def is_const_sum(self) -> bool:
        """Whether the game is constant sum."""
        return self.game.deref().IsConstSum()

    @property
    def is_perfect_recall(self) -> bool:
        """Whether the game is perfect recall.

        By convention, games with a strategic representation have perfect recall as they
        are treated as simultaneous-move games.
        """
        return self.game.deref().IsPerfectRecall()

    @property
    def min_payoff(self) -> typing.Union[decimal.Decimal, Rational]:
        """The minimum payoff in the game."""
        return rat_to_py(self.game.deref().GetMinPayoff(0))

    @property
    def max_payoff(self) -> typing.Union[decimal.Decimal, Rational]:
        """The maximum payoff in the game."""
        return rat_to_py(self.game.deref().GetMaxPayoff(0))

    def set_chance_probs(self, infoset: typing.Union[Infoset, str], probs: typing.Sequence):
        """Set the action probabilities at chance information set `infoset`.

        Parameters
        ----------
        infoset : Infoset or str
            The chance information set at which to set the action probabilities.
            If a string is passed, the information set is determined by finding the chance
            information set with that label, if any.
        probs : array-like
            The action probabilities to set

        Raises
        ------
        MismatchError
            If `infoset` is not an information set in this game
        UndefinedOperationError
            If `infoset` is not an information set of the chance player
        IndexError
            If the length of `probs` is not the same as the number of actions at the
            information set
        ValueError
            If any of the elements of `probs` are not interpretable as numbers, or the values of
            `probs` are not non-negative numbers that sum to exactly one.
        """
        infoset = self._resolve_infoset(infoset, "set_chance_probs")
        if not infoset.is_chance:
            raise UndefinedOperationError(
                "set_chance_probs() first argument must be a chance infoset"
            )
        if len(infoset.actions) != len(probs):
            raise IndexError("set_chance_probs(): must specify exactly one probability per action")
        numbers = Array[c_Number](len(probs))
        for i in range(1, len(probs)+1):
            setitem_array_number(numbers, i, _to_number(probs[i-1]))
        try:
            self.game.deref().SetChanceProbs(cython.cast(Infoset, infoset).infoset, numbers)
        except RuntimeError:
            raise ValueError(
                "set_chance_probs(): must specify non-negative probabilities that sum to one"
            ) from None

    def _get_contingency(self, *args):
        psp = cython.declare(shared_ptr[c_PureStrategyProfile])
        psp = make_shared[c_PureStrategyProfile](self.game.deref().NewPureStrategyProfile())

        for (pl, st) in enumerate(args):
            deref(psp).deref().SetStrategy(
                self.game.deref().GetPlayer(pl+1).deref().GetStrategy(st+1)
            )

        if self.is_tree:
            tree_outcome = TreeGameOutcome()
            tree_outcome.psp = psp
            tree_outcome.c_game = self.game
            return tree_outcome
        else:
            outcome = Outcome()
            outcome.outcome = deref(psp).deref().GetOutcome()
            if outcome.outcome != cython.cast(c_GameOutcome, NULL):
                return outcome
            else:
                return None

    def __getitem__(self, i):
        """Returns the `Outcome` associated with a profile of pure strategies.
        """
        try:
            if len(i) != len(self.players):
                raise KeyError("Number of strategies is not equal to the number of players")
        except TypeError:
            raise TypeError("contingency must be a tuple-like object")
        cont = [0 for _ in self.players]
        for (pl, st) in enumerate(i):
            if isinstance(st, int):
                if st < 0 or st >= len(self.players[pl].strategies):
                    raise IndexError(f"Provided strategy index {st} out of range for player {pl}")
                cont[pl] = st
            elif isinstance(st, str):
                try:
                    cont[pl] = [s.label for s in self.players[pl].strategies].index(st)
                except ValueError:
                    raise IndexError(f"Provided strategy label '{st}' not defined")
            elif isinstance(st, Strategy):
                try:
                    cont[pl] = list(self.players[pl].strategies).index(st)
                except ValueError:
                    raise IndexError(f"Provided strategy '{st}' not available to player")
            else:
                raise TypeError("Must use a tuple of ints, strategy labels, or strategies")
        return self._get_contingency(*tuple(cont))

    def _fill_strategy_profile(self,
                               profile: MixedStrategyProfile,
                               data: typing.Optional[list],
                               typefunc: typing.Callable) -> MixedStrategyProfile:
        """Utility function to fill a `MixedStrategyProfile` with the data from a nested list."""
        if data is None:
            return profile
        if len(data) != len(self.players):
            raise ValueError("Number of elements does not match number of players")
        for (p, d) in zip(self.players, data):
            if len(p.strategies) != len(d):
                raise ValueError(
                    f"Number of elements does not match number of strategies for {p}"
                )
            for (s, v) in zip(p.strategies, d):
                profile[s] = typefunc(v)
        return profile

    def mixed_strategy_profile(self, data=None, rational=False) -> MixedStrategyProfile:
        """Create a mixed strategy profile over the game.

        If `data` is not specified, the mixed
        strategy profile is initialized to uniform randomization for each
        player over their strategies.  If the game has a tree
        representation, the mixed strategy profile is defined over the
        reduced strategic form representation.

        Parameters
        ----------
        data
            A nested list (or compatible type) with the
            same dimension as the strategy set of the game,
            specifying the probabilities of the strategies.

        rational
            If True, probabilities are represented using rational numbers;
            otherwise floating point numbers are used.

        See Also
        --------
        random_strategy_profile :
            Create a `MixedStrategyProfile` with randomly-drawn probabilities.
        """
        if not self.is_perfect_recall:
            raise UndefinedOperationError(
                "Mixed strategies not supported for games with imperfect recall."
            )
        if rational:
            mspr = MixedStrategyProfileRational()
            mspr.profile = make_shared[c_MixedStrategyProfileRational](
                self.game.deref().NewMixedStrategyProfile(c_Rational())
            )
            return self._fill_strategy_profile(mspr, data, Rational)
        else:
            mspd = MixedStrategyProfileDouble()
            mspd.profile = make_shared[c_MixedStrategyProfileDouble](
                self.game.deref().NewMixedStrategyProfile(0.0)
            )
            return self._fill_strategy_profile(mspd, data, float)

    def random_strategy_profile(
            self,
            denom: int = None,
            gen: typing.Optional[np.random.Generator] = None
    ) -> MixedStrategyProfile:
        """Create a `MixedStrategy` on the game, with probabilities drawn
        from the uniform distribution over the set of mixed strategy profiles.

        Parameters
        ----------
        denom : int, optional
            If specified, the probabilities are generated on a grid with denominator
            `denom`, and the resulting profile will be a `MixedStrategyProfileRational`.
            If not specified, the probabilities will be floating point numbers, and
            the resulting profile will be a `MixedStrategyProfileRational`.

        gen : np.random.Generator, optional
            If specified, uses the `numpy` random number generator `gen` to generate
            uniform random samples.  Otherwise, uses the default generation method
            in `numpy`.

        .. versionadded:: 16.2.0
           Replaces the functionality of `MixedStrategyProfile.randomize()`.

        See Also
        --------
        mixed_strategy_profile : Create a `MixedStrategyProfile` with specified probabilities.
        """
        if denom is None:
            profile = self.mixed_strategy_profile()
            for player in self.players:
                for strategy, prob in zip(
                        player.strategies,
                        scipy.stats.dirichlet(alpha=[1 for strategy in player.strategies],
                                              seed=gen).rvs(size=1)[0]
                ):
                    profile[strategy] = prob
            return profile
        elif denom < 1:
            raise ValueError("random_strategy_profile(): denom must be positive")
        else:
            profile = self.mixed_strategy_profile(rational=True)
            for player in self.players:
                k = len(player.strategies)
                sample = (
                    [0] +
                    sorted(
                        (gen or np.random).choice(np.arange(1, denom+k), size=k-1, replace=False)
                    ) +
                    [denom + k]
                )
                for strategy, (hi, lo) in zip(player.strategies, zip(sample[1:], sample[:-1])):
                    profile[strategy] = Rational(hi - lo - 1, denom)
            return profile

    def _fill_behavior_profile(self,
                               profile: MixedBehaviorProfile,
                               data: typing.Optional[list],
                               typefunc: typing.Callable) -> MixedBehaviorProfile:
        """Utility function to fill a `MixedBehaviorProfile` with the data from a nested list."""
        if data is None:
            return profile
        if len(data) != len(self.players):
            raise ValueError("Number of elements does not match number of players")
        for (p, d) in zip(self.players, data):
            if len(p.infosets) != len(d):
                raise ValueError(f"Number of elements does not match number of infosets for {p}")
            for (i, v) in zip(p.infosets, d):
                if len(i.actions) != len(v):
                    raise ValueError(
                        f"Number of elements does not match number of "
                        f"actions for infoset {i} for {p}"
                    )
                for (a, u) in zip(i.actions, v):
                    profile[a] = typefunc(u)
        return profile

    def mixed_behavior_profile(self, data=None, rational=False) -> MixedBehaviorProfile:
        """Create a mixed behavior profile over the game.

        If `data` is not specified, the profile is initialized to uniform randomization
        at each information set.

        Parameters
        ----------
        data : array_like of array_like of array_like, optional
            A nested list (or compatible type) with the same dimension as the action set of the
            game, specifying the probabilities of the actions.

        rational : bool, optional
            If True, probabilities are represented using rational numbers;
            otherwise floating point numbers are used.

        Raises
        ------
        UndefinedOperationError
            If the game does not have a tree representation.

        See Also
        --------
        random_behavior_profile :
           Create a `MixedBehaviorProfile` with randomly-drawn probabilities.
        """
        if not self.is_tree:
            raise UndefinedOperationError(
                "Game must have a tree representation to create a mixed behavior profile"
            )
        if rational:
            mbpr = MixedBehaviorProfileRational()
            mbpr.profile = make_shared[c_MixedBehaviorProfileRational](self.game)
            return self._fill_behavior_profile(mbpr, data, Rational)
        else:
            mbpd = MixedBehaviorProfileDouble()
            mbpd.profile = make_shared[c_MixedBehaviorProfileDouble](self.game)
            return self._fill_behavior_profile(mbpd, data, float)

    def random_behavior_profile(
            self,
            denom: int = None,
            gen: typing.Optional[np.random.Generator] = None
    ) -> MixedBehaviorProfile:
        """Create a `MixedBehaviorProfile` on the game, with probabilities drawn
        from the uniform distribution over the set of mixed behavior profiles.

        Parameters
        ----------
        denom : int, optional
            If specified, the probabilities are generated on a grid with denominator
            `denom`, and the resulting profile will be a `MixedBehaviorProfileRational`.
            If not specified, the probabilities will be floating point numbers, and
            the resulting profile will be a `MixedBehaviorProfileRational`.

        gen : np.random.Generator, optional
            If specified, uses the `numpy` random number generator `gen` to generate
            uniform random samples.  Otherwise, uses the default generation method
            in `numpy`.

        .. versionadded:: 16.2.0
           Replaces the functionality of `MixedBehaviorProfile.randomize()`.

        See Also
        --------
        mixed_behavior_profile : Create a `MixedBehaviorProfile` with specified probabilities.
        """
        if not self.is_tree:
            raise UndefinedOperationError(
                "Game must have a tree representation to create a mixed behavior profile"
            )
        if denom is None:
            profile = self.mixed_behavior_profile()
            for infoset in self.infosets:
                for action, prob in zip(
                        infoset.actions,
                        scipy.stats.dirichlet(alpha=[1 for action in infoset.actions],
                                              seed=gen).rvs(size=1)[0]
                ):
                    profile[action] = prob
            return profile
        elif denom < 1:
            raise ValueError("random_behavior_profile(): denom must be positive")
        else:
            profile = self.mixed_behavior_profile(rational=True)
            for infoset in self.infosets:
                k = len(infoset.actions)
                sample = (
                    [0] +
                    sorted(
                        (gen or np.random).choice(np.arange(1, denom+k), size=k-1, replace=False)
                    ) +
                    [denom + k]
                )
                for action, (hi, lo) in zip(infoset.actions, zip(sample[1:], sample[:-1])):
                    profile[action] = Rational(hi - lo - 1, denom)
            return profile

    def support_profile(self):
        return StrategySupportProfile(self)

    def nodes(
            self,
            subtree: typing.Optional[typing.Union[Node, str]] = None
    ) -> typing.List[Node]:
        """Return a list of nodes in the game tree.  If `subtree` is not None, returns
        the nodes in the subtree rooted at that node.

        Nodes are returned in prefix-traversal order: a node appears prior to the list of
        nodes in the subtrees rooted at the node's children.

        Parameters
        ----------
        subtree : Node or str, optional
            If specified, return only the nodes in the subtree rooted at `subtree`.

        Raises
        ------
        MismatchError
            If `node` is a `Node` from a different game.
        """
        if not self.is_tree:
            return []
        if subtree:
            resolved_node = cython.cast(Node, self._resolve_node(subtree, "nodes", "subtree"))
        else:
            resolved_node = self.root
        return (
            [resolved_node] +
            [n for child in resolved_node.children for n in self.nodes(child)]
        )

    def write(self, format="native") -> str:
        """Produce a serialization of the game.

        Several output formats are
        supported, depending on the representation of the game.

        * `efg`: A representation of the game in
          :ref:`the .efg extensive game file format <file-formats-efg>`.
          Not available for games in strategic representation.
        * `nfg`: A representation of the game in
          :ref:`the .nfg strategic game file format <file-formats-nfg>`.
          For an extensive game, this uses the reduced strategic form
          representation.
        * `gte`: The XML representation used by the Game Theory Explorer
          tool.   Only available for extensive games.
        * `native`: The format most appropriate to the
          underlying representation of the game, i.e., `efg` or `nfg`.

        This method also supports exporting to other output formats
        (which cannot be used directly to re-load the game later, but
        are suitable for human consumption, inclusion in papers, and so
        on).

        * `html`: A rendering of the strategic form of the game as a
          collection of HTML tables.  The first player is the row
          chooser; the second player the column chooser.  For games with
          more than two players, a collection of tables is generated,
          one for each possible strategy combination of players 3 and higher.
        * `sgame`: A rendering of the strategic form of the game in
          LaTeX, suitable for use with `Martin Osborne's sgame style
          <https://www.economics.utoronto.ca/osborne/latex/>`_.
          The first player is the row
          chooser; the second player the column chooser.  For games with
          more than two players, a collection of tables is generated,
          one for each possible strategy combination of players 3 and higher.
        """
        if format == "gte":
            return pygambit.gte.write_game(self)
        else:
            return WriteGame(self.game, format.encode("ascii")).decode("ascii")

    def _resolve_player(self,
                        player: typing.Any, funcname: str, argname: str = "player") -> Player:
        """Resolve an attempt to reference a player of the game.

        Parameters
        ----------
        player : Any
            An object to resolve as a reference to a player.
        funcname : str
            The name of the function to raise any exception on behalf of.
        argname : str, default 'player'
            The name of the argument being checked

        Raises
        ------
        MismatchError
            If `player` is a `Player` from a different game.
        KeyError
            If `player` is a string and no player in the game has that label.
        TypeError
            If `player` is not a `Player` or a `str`
        ValueError
            If `player` is an empty `str` or all spaces
        """
        if isinstance(player, Player):
            if player.game != self:
                raise MismatchError(f"{funcname}(): {argname} must be part of the same game")
            return player
        elif isinstance(player, str):
            if not player.strip():
                raise ValueError(
                    f"{funcname}(): {argname} cannot be an empty string or all spaces"
                )
            try:
                return self.players[player]
            except KeyError:
                raise KeyError(f"{funcname}(): no player with label '{player}'")
        raise TypeError(
            f"{funcname}(): {argname} must be Player or str, not {player.__class__.__name__}"
        )

    def _resolve_outcome(self,
                         outcome: typing.Any, funcname: str, argname: str = "outcome") -> Outcome:
        """Resolve an attempt to reference an outcome of the game.

        Parameters
        ----------
        outcome : Any
            An object to resolve as a reference to an outcome.
        funcname : str
            The name of the function to raise any exception on behalf of.
        argname : str, default 'outcome'
            The name of the argument being checked

        Raises
        ------
        MismatchError
            If `outcome` is an `Outcome` from a different game.
        KeyError
            If `outcome` is a string and no outcome in the game has that label.
        TypeError
            If `outcome` is not an `Outcome` or a `str`
        ValueError
            If `outcome` is an empty `str` or all spaces
        """
        if isinstance(outcome, Outcome):
            if outcome.game != self:
                raise MismatchError(f"{funcname}(): {argname} must be part of the same game")
            return outcome
        elif isinstance(outcome, str):
            if not outcome.strip():
                raise ValueError(
                    f"{funcname}(): {argname} cannot be an empty string or all spaces"
                )
            try:
                return self.outcomes[outcome]
            except KeyError:
                raise KeyError(f"{funcname}(): no node with label '{outcome}'")
        raise TypeError(
            f"{funcname}(): {argname} must be Outcome or str, not {outcome.__class__.__name__}"
        )

    def _resolve_strategy(self,
                          strategy: typing.Any,
                          funcname: str,
                          argname: str = "strategy") -> Strategy:
        """Resolve an attempt to reference a strategy of the game.

        Parameters
        ----------
        strategy : Any
            An object to resolve as a reference to a strategy.
        funcname : str
            The name of the function to raise any exception on behalf of.
        argname : str, default 'strategy'
            The name of the argument being checked

        Raises
        ------
        MismatchError
            If `strategy` is a `Strategy` from a different game.
        KeyError
            If `strategy` is a string and no strategy in the game has that label.
        TypeError
            If `strategy` is not a `Strategy` or a `str`
        ValueError
            If `strategy` is an empty `str` or all spaces
        """
        if isinstance(strategy, Strategy):
            if strategy.game != self:
                raise MismatchError(f"{funcname}(): {argname} must be part of the same game")
            return strategy
        elif isinstance(strategy, str):
            if not strategy.strip():
                raise ValueError(
                    f"{funcname}(): {argname} cannot be an empty string or all spaces"
                )
            try:
                return self.strategies[strategy]
            except KeyError:
                raise KeyError(f"{funcname}(): no strategy with label '{strategy}'")
        raise TypeError(
            f"{funcname}(): {argname} must be Strategy or str, not {strategy.__class__.__name__}"
        )

    def _resolve_node(self, node: typing.Any, funcname: str, argname: str = "node") -> Node:
        """Resolve an attempt to reference a node of the game.

        Parameters
        ----------
        node : Any
            An object to resolve as a reference to a node.
        funcname : str
            The name of the function to raise any exception on behalf of.
        argname : str, default 'node'
            The name of the argument being checked

        Raises
        ------
        MismatchError
            If `node` is a `Node` from a different game.
        KeyError
            If `node` is a string and no node in the game has that label.
        TypeError
            If `node` is not a `Node` or a `str`
        ValueError
            If `node` is an empty `str` or all spaces
        """
        if isinstance(node, Node):
            if node.game != self:
                raise MismatchError(f"{funcname}(): {argname} must be part of the same game")
            return node
        elif isinstance(node, str):
            if not node.strip():
                raise ValueError(
                    f"{funcname}(): {argname} cannot be an empty string or all spaces"
                )
            for n in self.nodes():
                if n.label == node:
                    return n
            raise KeyError(f"{funcname}(): no node with label '{node}'")
        raise TypeError(
            f"{funcname}(): {argname} must be Node or str, not {node.__class__.__name__}"
        )

    def _resolve_nodes(self,
                       nodes: typing.Any,
                       funcname: str,
                       argname: str = "nodes") -> typing.List[Node]:
        """Resolve an attempt to reference a subset of the nodes of the game of the game.

        See `_resolve_node` for details on functionality.
        """
        resolved_nodes = [
            self._resolve_node(n, funcname, argname)
            for n in (nodes if hasattr(nodes, "__iter__") and not isinstance(nodes, str)
                      else [nodes])
        ]
        if not resolved_nodes:
            raise ValueError(f"{funcname}(): `{argname}` must not be empty")
        if len(resolved_nodes) != len(set(resolved_nodes)):
            raise ValueError(f"{funcname}(): Each node must be referenced only once")
        return resolved_nodes

    def _resolve_infoset(self,
                         infoset: typing.Any, funcname: str, argname: str = "infoset") -> Infoset:
        """Resolve an attempt to reference an information set of the game.

        Parameters
        ----------
        infoset : Any
            An object to resolve as a reference to an information set.
        funcname : str
            The name of the function to raise any exception on behalf of.
        argname : str, default 'infoset'
            The name of the argument being checked

        Raises
        ------
        MismatchError
            If `infoset` is an `Infoset` from a different game.
        KeyError
            If `infoset` is a string and no information set in the game has that label.
        TypeError
            If `infoset` is not an `Infoset` or a `str`
        ValueError
            If `infoset` is an empty `str` or all spaces
        """
        if isinstance(infoset, Infoset):
            if infoset.game != self:
                raise MismatchError(f"{funcname}(): {argname} must be part of the same game")
            return infoset
        elif isinstance(infoset, str):
            if not infoset.strip():
                raise ValueError(
                    f"{funcname}(): {argname} cannot be an empty string or all spaces"
                )
            try:
                return self.infosets[infoset]
            except KeyError:
                raise KeyError(f"{funcname}(): no information set with label '{infoset}'")
        raise TypeError(
            f"{funcname}(): {argname} must be Infoset or str, not {node.__class__.__name__}"
        )

    def _resolve_action(self,
                        action: typing.Any, funcname: str, argname: str = "action") -> Action:
        """Resolve an attempt to reference an action of the game.

        Parameters
        ----------
        action : Any
            An object to resolve as a reference to an action.
        funcname : str
            The name of the function to raise any exception on behalf of.
        argname : str, default 'action'
            The name of the argument being checked

        Raises
        ------
        MismatchError
            If `action` is an `Action` from a different game.
        KeyError
            If `action` is a string and no action in the game has that label.
        TypeError
            If `action` is not an `Action` or a `str`
        ValueError
            If `action` is an empty `str` or all spaces
        """
        if isinstance(action, Action):
            if action.infoset.game != self:
                raise MismatchError(f"{funcname}(): {argname} must be part of the same game")
            return action
        elif isinstance(action, str):
            if not action.strip():
                raise ValueError(
                    f"{funcname}(): {argname} cannot be an empty string or all spaces"
                )
            try:
                return self.actions[action]
            except KeyError:
                raise KeyError(f"{funcname}(): no action with label '{action}'")
        raise TypeError(
            f"{funcname}(): {argname} must be Action or str, not {action.__class__.__name__}"
        )

    def append_move(self, nodes: typing.Union[NodeReference, NodeReferenceSet],
                    player: typing.Union[Player, str],
                    actions: typing.List[str]) -> None:
        """Add a move for `player` at terminal `nodes`.  All elements of `nodes` become part of
        a new information set, with actions labeled according to `actions`.

        Raises
        ------
        UndefinedOperationError
            If `nodes` are not all terminal, or `actions` is not a positive number.
        MismatchError
            If an element from `nodes` is a `Node` from a different game,
            or `player` is a `Player` from a different game.
        ValueError
            If `nodes` has duplicated elements, or is empty.
        """
        resolved_player = cython.cast(Player, self._resolve_player(player, "append_move"))
        if not actions:
            raise UndefinedOperationError("append_move(): `actions` must be a nonempty list")
        resolved_nodes = self._resolve_nodes(nodes, "append_move", "nodes")
        if any(len(n.children) > 0 for n in resolved_nodes):
            raise UndefinedOperationError("append_move(): `nodes` must be terminal nodes")

        resolved_node = cython.cast(Node, resolved_nodes[0])
        resolved_node.node.deref().AppendMove(resolved_player.player, len(actions))
        for label, action in zip(actions, resolved_node.infoset.actions):
            action.label = label
        resolved_infoset = cython.cast(Infoset, resolved_node.infoset)
        for n in resolved_nodes[1:]:
            cython.cast(Node, n).node.deref().AppendMove(resolved_infoset.infoset)

    def append_infoset(self, nodes: typing.Union[NodeReference, NodeReferenceSet],
                       infoset: typing.Union[Infoset, str]) -> None:
        """Add a move in information set `infoset` at terminal `nodes`.

        Raises
        ------
        UndefinedOperationError
            If any element in `nodes` is not a terminal node.
        MismatchError
            If an element in `nodes` is a `Node` from a different game,
            or `infoset` is an `Infoset` from a different game.
        ValueError
            If `nodes` has duplicated elements, or is empty.
        """
        resolved_infoset = cython.cast(Infoset, self._resolve_infoset(infoset, "append_infoset"))
        resolved_nodes = self._resolve_nodes(nodes, "append_infoset", "nodes")
        if any(len(n.children) > 0 for n in resolved_nodes):
            raise UndefinedOperationError("append_infoset(): `nodes` must be terminal nodes")
        for n in resolved_nodes:
            cython.cast(Node, n).node.deref().AppendMove(resolved_infoset.infoset)

    def insert_move(self, node: typing.Union[Node, str],
                    player: typing.Union[Player, str], actions: int) -> None:
        """Insert a move for `player` prior to the node `node`, with `actions` actions.
        `node` becomes the first child of the newly-inserted node.

        Raises
        ------
        UndefinedOperationError
            If `actions` is not a positive number.
        MismatchError
            If `node` is a `Node` from a different game, or `player` is a `Player` from a
            different game.
        """
        resolved_node = cython.cast(Node, self._resolve_node(node, "insert_move"))
        resolved_player = cython.cast(Player, self._resolve_player(player, "insert_move"))
        if actions < 1:
            raise UndefinedOperationError("insert_move(): `actions` must be a positive number")
        resolved_node.node.deref().InsertMove(resolved_player.player, actions)

    def insert_infoset(self, node: typing.Union[Node, str],
                       infoset: typing.Union[Infoset, str]) -> None:
        """Insert a move in information set `infoset` prior to the node `node`.
        `node` becomes the first child of the newly-inserted node.

        Raises
        ------
        MismatchError
            If `node` is a `Node` from a different game, or `infoset` is an `Infoset` from a
            different game.
        """
        resolved_node = cython.cast(Node, self._resolve_node(node, "insert_infoset"))
        resolved_infoset = cython.cast(Infoset, self._resolve_infoset(infoset, "insert_infoset"))
        resolved_node.node.deref().InsertMove(resolved_infoset.infoset)

    def copy_tree(self, src: typing.Union[Node, str], dest: typing.Union[Node, str]) -> None:
        """Copy the subtree rooted at 'src' to 'dest'.

        Parameters
        ----------
        src : Node or str
            The root of the source subtree to copy
        dest : Node or str
            The destination subtree to copy to.  `dest` must be a terminal node.

        Raises
        ------
        MismatchError
            If `src` or `dest` is not a member of the same game as this node.
        UndefinedOperationError
            If `dest` is not a terminal node.
        """
        resolved_src = cython.cast(Node, self._resolve_node(src, "copy_tree", "src"))
        resolved_dest = cython.cast(Node, self._resolve_node(dest, "copy_tree", "dest"))
        if not resolved_dest.is_terminal:
            raise UndefinedOperationError("copy_tree(): `dest` must be a terminal node.")
        resolved_src.node.deref().CopyTree(resolved_dest.node)

    def move_tree(self, src: typing.Union[Node, str], dest: typing.Union[Node, str]) -> None:
        """Move the subtree rooted at 'src' to 'dest'.

        Parameters
        ----------
        src : Node or str
            The root of the source subtree to move
        dest : Node or str
            The destination subtree to move to.  `dest` must be a terminal node.

        Raises
        ------
        MismatchError
            If `src` or `dest` is not a member of the same game as this node.
        UndefinedOperationError
            If `dest` is not a terminal node, or `dest` is a successor of `src`.
        """
        resolved_src = cython.cast(Node, self._resolve_node(src, "move_tree", "src"))
        resolved_dest = cython.cast(Node, self._resolve_node(dest, "move_tree", "dest"))
        if not resolved_dest.is_terminal:
            raise UndefinedOperationError("move_tree(): `dest` must be a terminal node.")
        if resolved_dest.is_successor_of(resolved_src):
            raise UndefinedOperationError("move_tree(): `dest` cannot be a successor of `src`.")
        resolved_src.node.deref().MoveTree(resolved_dest.node)

    def delete_parent(self, node: typing.Union[Node, str]) -> None:
        """Delete the parent node of `node`.  `node` replaces its parent in the tree.  All other
        subtrees rooted at `node`'s parent are deleted.

        Parameters
        ----------
        node : Node or str
            The node to retain after deleting its parent.
            If a string is passed, the node is determined by finding the node with that label,
            if any.

        Raises
        ------
        MismatchError
            If `node` is a `Node` from a different game.
        """
        resolved_node = cython.cast(Node, self._resolve_node(node, "delete_parent"))
        resolved_node.node.deref().DeleteParent()

    def delete_tree(self, node: typing.Union[Node, str]) -> None:
        """Truncate the game tree at `node`, deleting the subtree beneath it.

        Parameters
        ----------
        node : Node or str
            The node to truncate the game at.  If a string is passed, the node is determined by
            finding the node with that label, if any.

        Raises
        ------
        MismatchError
            If `node` is a `Node` from a different game.
        """
        resolved_node = cython.cast(Node, self._resolve_node(node, "delete_tree"))
        resolved_node.node.deref().DeleteTree()

    def add_action(self,
                   infoset: typing.Union[typing.Infoset, str],
                   before: typing.Optional[typing.Union[Action, str]] = None) -> None:
        """Add an action at the information set `infoset`.   If `before` is not null, the new
        action is inserted before `before`.

        Parameters
        ----------
        infoset : Infoset or str
            The information set at which to add an action
        before : Action or str, optional
            The action before which to add the new action.  If `before` is not specified,
            the new action is the first at the information set

        Raises
        ------
        MismatchError
            If `infoset` is an `Infoset` from a different game, `before` is an `Action`
            from a different game, or `before` is not an action at `infoset`.
        """
        resolved_infoset = cython.cast(Infoset, self._resolve_infoset(infoset, "add_action"))
        if before is None:
            resolved_infoset.infoset.deref().InsertAction(cython.cast(c_GameAction, NULL))
        else:
            resolved_action = cython.cast(
                Action, self._resolve_action(before, "add_action", "before")
            )
            if resolved_infoset != resolved_action.infoset:
                raise MismatchError("add_action(): must specify an action from the same infoset")
            resolved_infoset.infoset.deref().InsertAction(resolved_action.action)

    def delete_action(self, action: typing.Union[Action, str]) -> None:
        """Deletes `action` from its information set.  The subtrees which
        are rooted at nodes that follow the deleted action are also deleted.
        If the action is at a chance node then the probabilities of any remaining actions
        are normalized to sum to one; if all remaining actions previously had probability zero
        then this normalization gives those remaining actions all equal probability.

        Raises
        ------
        UndefinedOperationError
            If `action` is the only action at its information set.
        MismatchError
            If `action` is an `Action` from a different game.
        """
        resolved_action = cython.cast(Action, self._resolve_action(action, "delete_action"))
        if len(resolved_action.infoset.actions) == 1:
            raise UndefinedOperationError(
                "delete_action(): cannot delete the only action at an information set"
            )
        resolved_action.action.deref().DeleteAction()

    def leave_infoset(self, node: typing.Union[Node, str]):
        """Remove this node from its information set. If this node is the only node
        in its information set, this operation has no effect.

        Parameters
        ----------
        node : Node or str
            The node to move to a new singleton information set.
        """
        resolved_node = cython.cast(Node, self._resolve_node(node, "leave_infoset"))
        resolved_node.node.deref().LeaveInfoset()

    def set_infoset(self,
                    node: typing.Union[Node, str],
                    infoset: typing.Union[Infoset, str]) -> None:
        """Place `node` in the information set `infoset`.  `node` must have the same
        number of descendants as `infoset` has actions.

        Parameters
        ----------
        node : Node or str
            The node to set the information set
        infoset : Infoset or str
            The information set to join

        Raises
        ------
        MismatchError
            If `node` is a `Node` from a different game, or `infoset` is an `Infoset` from
            a different game.
        """
        resolved_node = cython.cast(Node, self._resolve_node(node, "set_infoset"))
        resolved_infoset = cython.cast(Infoset, self._resolve_infoset(infoset, "set_infoset"))
        if len(resolved_node.children) != len(resolved_infoset.actions):
            raise ValueError(
                "set_infoset(): `infoset` must have same number of actions as `node` has children."
            )
        resolved_node.node.deref().SetInfoset(resolved_infoset.infoset)

    def reveal(self,
               infoset: typing.Union[Infoset, str],
               player: typing.Union[Player, str]) -> None:
        """Reveals the move made at `infoset` to `player`.

        Revealing the move modifies all subsequent information sets for `player` such
        that any two nodes which are successors of two different actions at this
        information set are placed in different information sets for `player`.

        Revelation is a one-shot operation; it is not enforced with respect to any
        revisions made to the game tree subsequently.

        Parameters
        ----------
        infoset : Infoset or str
            The information set of the move to reveal to the player
        player : Player or str
            The player to which to reveal the move at this information set.

        Raises
        ------
        MismatchError
            If `infoset` is an `Infoset` from a different game, or
            `player` is a `Player` from a different game.
        """
<<<<<<< HEAD
        resolved_infoset = cython.cast(Infoset, self._resolve_infoset(infoset, "reveal"))
        resolved_player = cython.cast(Player, self._resolve_player(player, "reveal"))
        resolved_infoset.deref().Reveal(resolved_player)
=======
        resolved_infoset = cython.cast(Infoset, self._resolve_infoset(infoset, 'reveal'))
        resolved_player = cython.cast(Player, self._resolve_player(player, 'reveal'))
        resolved_infoset.infoset.deref().Reveal(resolved_player.player)
>>>>>>> 0f0d7a9c

    def add_player(self, label: str = "") -> Player:
        """Add a new player to the game.

        Parameters
        ----------
        label : str, default ""
            The label for the player.

        Returns
        -------
        Player
            A reference to the newly-created player.
        """
        p = Player()
        p.player = self.game.deref().NewPlayer()
        if str(label) != "":
            p.label = str(label)
        return p

    def set_player(self, infoset: typing.Union[Infoset, str],
                   player: typing.Union[Player, str]) -> None:
        """Set the player at an information set.

        Parameters
        ----------
        infoset : Infoset or str
            The information set to assign to the player
        player : Player or str
            The player to have the move at the information set

        Raises
        ------
        MismatchError
            If `infoset` is an `Infoset` from another game, or `player` is a
            `Player` from another game.
        """
        resolved_player = cython.cast(Player, self._resolve_player(player, "set_player"))
        resolved_infoset = cython.cast(Infoset, self._resolve_infoset(infoset, "set_player"))
        resolved_infoset.infoset.deref().SetPlayer(resolved_player.player)

    def add_outcome(self,
                    payoffs: typing.Optional[typing.List] = None,
                    label: str = "") -> Outcome:
        """Add a new outcome to the game.

        Parameters
        ----------
        payoffs : list, optional
            The payoffs of the outcome to each player.
        label : str, default ""
            The label for the outcome

        Raises
        ------
        ValueError
            If `payoffs` is specified but is not the same length as the number of players
            in the game.

        Returns
        -------
        Outcome
            A reference to the newly-created outcome.
        """
        if payoffs is not None:
            if len(payoffs) != len(self.players):
                raise ValueError("add_outcome(): number of payoffs must equal number of players")
        else:
            payoffs = [0 for _ in self.players]
        c = Outcome()
        c.outcome = self.game.deref().NewOutcome()
        if str(label) != "":
            c.label = str(label)
        for player, payoff in zip(self.players, payoffs):
            c[player] = payoff
        return c

    def delete_outcome(self, outcome: typing.Union[Outcome, str]) -> None:
        """Delete an outcome from the game.

        If this game is an extensive game, any
        node at which this outcome is attached has its outcome reset to null.  If this game
        is a strategic game, any contingency at which this outcome is attached as its outcome
        reset to null.

        Parameters
        ----------
        outcome : Outcome or str
            The outcome to delete from the game

        Raises
        ------
        MismatchError
            If `outcome` is an `Outcome` from another game.
        """
        resolved_outcome = cython.cast(Outcome, self._resolve_outcome(outcome, "delete_outcome"))
        self.game.deref().DeleteOutcome(resolved_outcome.outcome)

    def set_outcome(self, node: typing.Union[Node, str],
                    outcome: typing.Optional[typing.Union[Outcome, str]]) -> None:
        """Set `outcome` to be the outcome at `node`.  If `outcome` is None, the
        outcome at `node` is unset.

        Parameters
        ----------
        node : Node or str
            The node to set the outcome at
        outcome : Outcome or str or None
            The outcome to assign to the node

        Raises
        ------
        MismatchError
            If `node` is a `Node` from a different game, or `outcome` is an
            `Outcome` from a different game.
        """
        resolved_node = cython.cast(Node, self._resolve_node(node, "set_outcome"))
        if outcome is None:
            resolved_node.node.deref().SetOutcome(cython.cast(c_GameOutcome, NULL))
            return
        resolved_outcome = cython.cast(Outcome, self._resolve_outcome(outcome, "set_outcome"))
        resolved_node.node.deref().SetOutcome(resolved_outcome.outcome)

    def add_strategy(self, player: typing.Union[Player, str], label: str = None) -> Strategy:
        """Add a new strategy to the set of strategies for `player`.

        Parameters
        ----------
        player : Player or str
            The player to create the new strategy for
        label : str, optional
            The label to assign to the new strategy

        Returns
        -------
        Strategy
            The newly-created strategy

        Raises
        ------
        MismatchError
            If `player` is a `Player` from a different game.
        UndefinedOperationError
            If called on a game which has an extensive representation.
        """
        if self.is_tree:
            raise UndefinedOperationError(
                "Adding strategies is only applicable to games in strategic form"
            )
        resolved_player = cython.cast(Player,
                                      self._resolve_player(player, "add_strategy"))
        s = Strategy()
        s.strategy = resolved_player.player.deref().NewStrategy()
        if label is not None:
            s.label = str(label)
        return s

    def delete_strategy(self, strategy: typing.Union[Strategy, str]) -> None:
        """Delete `strategy` from the game.

        Parameters
        ----------
        strategy : Strategy or str
            The strategy to delete

        Raises
        ------
        MismatchError
            If `strategy` is a `strategy` from a different game.
        UndefinedOperationError
            If called on a game which has an extensive representation, or if `strategy` is the
            only strategy for its player.
        """
        if self.is_tree:
            raise UndefinedOperationError(
                "Deleting strategies is only applicable to games in strategic form"
            )
        resolved_strategy = cython.cast(
            Strategy, self._resolve_strategy(strategy, "delete_strategy")
        )
        if len(resolved_strategy.player.strategies) == 1:
            raise UndefinedOperationError("Cannot delete the only strategy for a player")
        resolved_strategy.strategy.deref().DeleteStrategy()<|MERGE_RESOLUTION|>--- conflicted
+++ resolved
@@ -1545,15 +1545,9 @@
             If `infoset` is an `Infoset` from a different game, or
             `player` is a `Player` from a different game.
         """
-<<<<<<< HEAD
         resolved_infoset = cython.cast(Infoset, self._resolve_infoset(infoset, "reveal"))
         resolved_player = cython.cast(Player, self._resolve_player(player, "reveal"))
-        resolved_infoset.deref().Reveal(resolved_player)
-=======
-        resolved_infoset = cython.cast(Infoset, self._resolve_infoset(infoset, 'reveal'))
-        resolved_player = cython.cast(Player, self._resolve_player(player, 'reveal'))
         resolved_infoset.infoset.deref().Reveal(resolved_player.player)
->>>>>>> 0f0d7a9c
 
     def add_player(self, label: str = "") -> Player:
         """Add a new player to the game.
