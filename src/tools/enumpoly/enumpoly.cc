//
// This file is part of Gambit
// Copyright (c) 1994-2025, The Gambit Project (https://www.gambit-project.org)
//
// FILE: src/tools/enumpoly/enumpoly.cc
// Enumerates all Nash equilibria via support enumeration
//
// This program is free software; you can redistribute it and/or modify
// it under the terms of the GNU General Public License as published by
// the Free Software Foundation; either version 2 of the License, or
// (at your option) any later version.
//
// This program is distributed in the hope that it will be useful,
// but WITHOUT ANY WARRANTY; without even the implied warranty of
// MERCHANTABILITY or FITNESS FOR A PARTICULAR PURPOSE.  See the
// GNU General Public License for more details.
//
// You should have received a copy of the GNU General Public License
// along with this program; if not, write to the Free Software
// Foundation, Inc., 59 Temple Place - Suite 330, Boston, MA 02111-1307, USA.
//

#include <iostream>
#include <fstream>
#include <cstdlib>
#include <getopt.h>
#include "gambit.h"
#include "solvers/enumpoly/enumpoly.h"

using namespace Gambit;
using namespace Gambit::Nash;

int g_numDecimals = 6;
bool g_verbose = false;

void PrintBanner(std::ostream &p_stream)
{
  p_stream << "Compute Nash equilibria by solving polynomial systems\n";
<<<<<<< HEAD
  p_stream << "Gambit version " VERSION ", Copyright (C) 1994-2024, The Gambit Project\n";
=======
  p_stream << "Gambit version " VERSION ", Copyright (C) 1994-2025, The Gambit Project\n";
  p_stream << "Heuristic search implementation Copyright (C) 2006, Litao Wei\n";
>>>>>>> 1e0a0785
  p_stream << "This is free software, distributed under the GNU GPL\n\n";
}

void PrintHelp(char *progname)
{
  PrintBanner(std::cerr);
  std::cerr << "Usage: " << progname << " [OPTIONS] [file]\n";
  std::cerr << "If file is not specified, attempts to read game from standard input.\n";
  std::cerr << "With no options, reports all Nash equilibria found.\n\n";

  std::cerr << "Options:\n";
  std::cerr << "  -d DECIMALS      show equilibrium probabilities with DECIMALS digits\n";
  std::cerr << "  -h, --help       print this help message\n";
  std::cerr << "  -S               use strategic game\n";
  std::cerr << "  -m MAXREGRET     maximum regret acceptable as a proportion of range of\n";
  std::cerr << "                   payoffs in the game\n";
  std::cerr << "  -e EQA           terminate after finding EQA equilibria\n";
  std::cerr << "                   (default is to search in all supports)\n";
  std::cerr << "  -q               quiet mode (suppresses banner)\n";
  std::cerr << "  -V, --verbose    verbose mode (shows supports investigated)\n";
  std::cerr << "  -v, --version    print version information\n";
  std::cerr << "                   (default is only to show equilibria)\n";
  exit(1);
}

void PrintProfile(std::ostream &p_stream, const std::string &p_label,
                  const MixedStrategyProfile<double> &p_profile)
{
  p_stream << p_label;
  for (size_t i = 1; i <= p_profile.MixedProfileLength(); i++) {
    p_stream.setf(std::ios::fixed);
    p_stream << ',' << std::setprecision(g_numDecimals) << p_profile[i];
  }
  p_stream << std::endl;
}

void PrintSupport(std::ostream &p_stream, const std::string &p_label,
                  const StrategySupportProfile &p_support)
{
  if (!g_verbose) {
    return;
  }
  p_stream << p_label;
  for (auto player : p_support.GetGame()->GetPlayers()) {
    p_stream << ",";
    for (auto strategy : player->GetStrategies()) {
      p_stream << ((p_support.Contains(strategy)) ? 1 : 0);
    }
  }
  p_stream << std::endl;
}

void PrintProfile(std::ostream &p_stream, const std::string &p_label,
                  const MixedBehaviorProfile<double> &p_profile)
{
  p_stream << p_label;
  for (size_t i = 1; i <= p_profile.BehaviorProfileLength(); i++) {
    p_stream.setf(std::ios::fixed);
    p_stream << "," << std::setprecision(g_numDecimals) << p_profile[i];
  }
  p_stream << std::endl;
}

void PrintSupport(std::ostream &p_stream, const std::string &p_label,
                  const BehaviorSupportProfile &p_support)
{
  if (!g_verbose) {
    return;
  }
  p_stream << p_label;
  for (auto player : p_support.GetGame()->GetPlayers()) {
    for (auto infoset : player->GetInfosets()) {
      p_stream << ",";
      for (auto action : infoset->GetActions()) {
        p_stream << ((p_support.Contains(action)) ? 1 : 0);
      }
    }
  }
  p_stream << std::endl;
}

int main(int argc, char *argv[])
{
  opterr = 0;

  bool quiet = false;
  bool useStrategic = false;
  double maxregret = 1.0e-4;
  int stopAfter = 0;

  int long_opt_index = 0;
  struct option long_options[] = {{"help", 0, nullptr, 'h'},
                                  {"version", 0, nullptr, 'v'},
                                  {"verbose", 0, nullptr, 'V'},
                                  {nullptr, 0, nullptr, 0}};
  int c;
  while ((c = getopt_long(argc, argv, "d:hSm:e:qvV", long_options, &long_opt_index)) != -1) {
    switch (c) {
    case 'v':
      PrintBanner(std::cerr);
      exit(1);
    case 'd':
      g_numDecimals = atoi(optarg);
      break;
    case 'h':
      PrintHelp(argv[0]);
      break;
    case 'S':
      useStrategic = true;
      break;
    case 'm':
      maxregret = atof(optarg);
      break;
    case 'e':
      stopAfter = atoi(optarg);
      break;
    case 'q':
      quiet = true;
      break;
    case 'V':
      g_verbose = true;
      break;
    case '?':
      if (isprint(optopt)) {
        std::cerr << argv[0] << ": Unknown option `-" << ((char)optopt) << "'.\n";
      }
      else {
        std::cerr << argv[0] << ": Unknown option character `\\x" << optopt << "`.\n";
      }
      return 1;
    default:
      abort();
    }
  }

  if (!quiet) {
    PrintBanner(std::cerr);
  }

  std::istream *input_stream = &std::cin;
  std::ifstream file_stream;
  if (optind < argc) {
    file_stream.open(argv[optind]);
    if (!file_stream.is_open()) {
      std::ostringstream error_message;
      error_message << argv[0] << ": " << argv[optind];
      perror(error_message.str().c_str());
      exit(1);
    }
    input_stream = &file_stream;
  }

  try {
    Gambit::Game game = Gambit::ReadGame(*input_stream);
    if (!game->IsPerfectRecall()) {
      throw Gambit::UndefinedException(
          "Computing equilibria of games with imperfect recall is not supported.");
    }

    if (!game->IsTree() || useStrategic) {
      EnumPolyStrategySolve(
          game, stopAfter, maxregret,
          [](const MixedStrategyProfile<double> &eqm) { PrintProfile(std::cout, "NE", eqm); },
          [](const std::string &label, const StrategySupportProfile &support) {
            PrintSupport(std::cout, label, support);
          });
    }
    else {
      EnumPolyBehaviorSolve(
          game, stopAfter, maxregret,
          [](const MixedBehaviorProfile<double> &eqm) { PrintProfile(std::cout, "NE", eqm); },
          [](const std::string &label, const BehaviorSupportProfile &support) {
            PrintSupport(std::cout, label, support);
          });
    }
    return 0;
  }
  catch (std::runtime_error &e) {
    std::cerr << "Error: " << e.what() << std::endl;
    return 1;
  }
}<|MERGE_RESOLUTION|>--- conflicted
+++ resolved
@@ -36,12 +36,7 @@
 void PrintBanner(std::ostream &p_stream)
 {
   p_stream << "Compute Nash equilibria by solving polynomial systems\n";
-<<<<<<< HEAD
-  p_stream << "Gambit version " VERSION ", Copyright (C) 1994-2024, The Gambit Project\n";
-=======
   p_stream << "Gambit version " VERSION ", Copyright (C) 1994-2025, The Gambit Project\n";
-  p_stream << "Heuristic search implementation Copyright (C) 2006, Litao Wei\n";
->>>>>>> 1e0a0785
   p_stream << "This is free software, distributed under the GNU GPL\n\n";
 }
 
