--- conflicted
+++ resolved
@@ -45,13 +45,7 @@
 void PrintBanner(std::ostream &p_stream)
 {
   p_stream << "Compute Nash equilibria by enumerating extreme points\n";
-<<<<<<< HEAD
-  p_stream << "Gambit version " VERSION ", Copyright (C) 1994-2024, The Gambit Project\n";
-=======
   p_stream << "Gambit version " VERSION ", Copyright (C) 1994-2025, The Gambit Project\n";
-  p_stream << "Enumeration code based on lrslib 6.2,\n";
-  p_stream << "Copyright (C) 1995-2016 by David Avis (avis@cs.mcgill.ca)\n";
->>>>>>> 1e0a0785
   p_stream << "This is free software, distributed under the GNU GPL\n\n";
 }
 
