# Changelog

<<<<<<< HEAD
## [16.3.0] - unreleased

### General
- Dropped support for Python 3.8.

### Added
- Implemented maximum-likelihood estimation for agent logit QRE, to parallel existing support
  for strategic logit QRE.  Strategic logit QRE function names have been modified to provide
  parallel naming.  Estimation using the correspondence now supports an option to stop at the
  first interior local maximizer found (if one exists).
- Maximum-likelihood estimation for logit QRE using empirical payoffs has an improved internal
  calculation of log-likelihood, and returns the estimated profile instead of just a list of
  probabilities.
- Reorganized naming conventions in pygambit for functions for computing QRE in both strategic
  and agent versions, and added a corresponding section in the user guide.
- `enumpoly_solve` has been returned to being fully supported from temporarily being experimental;
  now available in `pygambit`.
- `enumpoly_solve` for strategic games now uses the Porter, Nudelman, and Shoham (2004) ordering
  of supports to search.
- `to_arrays` converts a `Game` to a list of `numpy` arrays containing its reduced strategic form.
  (#461)
- Integrated support (in Python) for using `PHCpack` to solve systems of polynomial equations in
  `enumpoly_solve` based on an implementation formerly in the `contrib` section of the
  repository. (#165)

### Changed
- The built-in implementation of lrslib (dating from 2016) has been removed.  Instead, access to
  lrsnash is provided as an external tool via the `enummixed_solve` function, in parallel to
  PHCpack for `enumpoly_solve`.

### Fixed
- When parsing .nfg files, check that the number of outcomes or payoffs is the expected number,
  and raise an exception if not.  (#119)

### Removed
- `Game.write()` no longer supports generation of the XML-format files for Game Theory
  Explorer, as GTE no longer reads files in this format.


## [16.1.2] - unreleased
=======
## [16.2.1] - 2025-01-06
>>>>>>> 1e0a0785

### Fixed
- Corrected an internal implementation error in `Game.reveal()` in resolving references to
  information sets and players (#453)
- Reading .efg and .nfg game files which did not have whitespace at the end would lead to
  an infinite loop (#457)
- Attempting to call the default constructor on Game objects (rather than one of the factory
  functions) now raises a more informative exception (#463)


## [16.2.0] - 2024-04-05

### Fixed
- `gnm_solve`/`gambit-gnm` now correctly handles the degenerate case of a game where all
  payoffs are the same (#405), and checks that the perturbation vector specified has at least
  one non-zero component (#194)
- `ipa_solve`/`gambit-ipa` ensures the use of a generic perturbation vector; this resolves a
  problem where the method could return non-Nash output (#406)
- `gambit-enumpoly` could get stuck in an infinite loop, and/or fail to report some equilibria,
  due to floating-point rounding/tolerance issues; this has been fixed on known cases (#198)
- `gambit-logit` now uses perturbations to attempt to resolve correspondences that have
  bifurcations, and instead tries always to follow a curve that has the same orientation.
  This should eliminate cases in which tracing gets stuck in a loop or reverses itself
  when encountering bifurcations (#3)

### Added
- MixedStrategyProfile and MixedBehaviorProfile objects in pygambit can now be iterated in
  various dict-like ways
- `gnm_solve`/`gambit-gnm` now exposes several parameters which control the behavior of the
  path-following procedure
- The MixedBehaviorProfile object can now be initialized on creation by a given distribution.
- `append_move`/`append_infoset` now resolves either a singleton node reference or any
  iterable set of node references
- Additional regret-related functions added to `MixedBehaviorProfile` and `MixedStrategyProfile`
  in both C++ and Python
- Some caching added to payoff/strategy value calculations in `MixedStrategyProfile`
- `gambit-simpdiv` now supports expressing output as floating-point with a specified number of
  digits (#296)
- Parameters `first_step` and `max_accel` added to `gambit_logit` for finer control of
  numerical continuation process

### Changed
- Gambit now requires a compiler that supports C++17.
- Functions to compute Nash equilibria now return a NashComputationResult object instead of a bare
  list of profiles (#190)
- `liap_solve`/`gambit-liap` has been reimplemented to scale payoffs uniformly across games,
  to always take an explicit starting point (in `liap_solve`), and to specify a regret-based
  acceptance criterion (#330)
- `simpdiv_solve`/`gambit-simpdiv` now accepts a regret-based acceptance criterion (#439)
- `simpdiv_solve` now takes an explicit starting point (#445)
- Converted test suite for mixed behavior profiles to pytest style; added parametrizations for
  test_realiz_prob; added test_martingale_property_of_node_value (#375)
- Improved test suite for mixed strategy profiles (#374)
- Test suite for pygambit moved from src/pygambit/tests/ to tests/
- Improved __repr__ methods in pygambit for game-related classes
- Further extension of test suite for mixed behavior profiles to cover new indexing and profile
  order consistency for payoff-related calculations
- Overhaul of caching in `MixedBehaviorProfile` to use maps (`std::map`)
- Creation of random mixed profiles in pygambit is done with new `Game.random_strategy_profile` and
  `Game.random_behavior_profile` methods; these accept `numpy.random.Generator` objects for
  reproducible state.
  Creation of random mixed profiles in C++ is done with new `Game::NewRandomStrategyProfile` and
  `Game::NewRandomBehaviorProfile` methods; these accept STL `Generator` objects for reproducible state.
  The Python implementation is no longer just a wrapper around the C++ one.
- Graphical interface now uses simplicial subdivision as the recommended method for finding some
  equilibria in games with more than two players, instead of Lyapunov function minimisation

## [16.1.1] - 2024-01-10

### Fixed
- In gambit-logit, if there are chance actions with zero probability, information sets may be reached
  with zero probability.  In this event, gambit-logit treats beliefs at those information sets as being
  uniform across nodes (#63)
- Corrected outdated code in `fit_fixedpoint` and `fit_empirical`, and added extended documentation
  of both methods (#1)
- Fixed bug in gambit-lp which would return non-Nash output on extensive games if the game had chance nodes
  other than the root node (#134)
- In pygambit, fixed indexing in mixed behavior and mixed strategy profiles, which could result
  in strategies or actions belonging to other players or information sets being referenced when
  indexing by string label

### Changed
- In pygambit, resolving game objects with ambiguous or duplicated labels results in a ValueError,
  instead of silently returning the first matching object found.


## [16.1.0] - 2023-11-09

### Fixed
- Fixed regression in Game.from_dict() causing the method to fail (PR #399 by AbhijeetKrishnan)
- In `gambit-logit` on extensive games, a spurious final value was being emitted on each line of the
  CSV output; this has been removed.


## [16.1.0b1] - 2023-11-06

### Added
- Implement MixedBehaviorProfile.realiz_prob to return probability node is reached under the profile.

### Fixed
- When an action at a chance node is deleted the probabilities for the remaining actions are
  normalized.

### Changed
- The gambit-enumpoly solver has been marked as "experimental" and is no longer built by default, nor
  is it available via the graphical interface.


## [16.1.0a4] - 2023-10-13

### Changed
- Empty or all-whitespace strings cannot be used to access members of games in pygambit.
- Remaining compatibility code for wxWidgets 2.x removed from graphical interface.
- Migrated to pytest for testing of pygambit.
- ValueErrors raised for mixed behavior profiles when payoff, action_value, or infoset_value are
  called with the chance player.
- Implemented Game.delete_strategy to remove a strategy from a strategic game.
- Implemented regret for mixed strategy profiles.

### Fixed
- Regret on mixed behavior profiles now implements the standard definition of regret
  (loss in expected payoff relative to best response conditional on reaching the information set).


## [16.1.0a3] - 2023-09-29

### Changed
- The `refine` and `leash` parameters to simpdiv have been made available and documented in
  pygambit.
- Repackage logit solver in src/solvers; make pygambit.nash.logit_solve available as a
  method for finding a Nash equilibrium.
- Additional game transformation operations have been moved to the Game class, and old versions
  deprecated.
- Accessing payoffs of outcomes and pure strategy profiles is now standardized to use player
  references, and accessing by index has been removed.
- Game.num_nodes has been removed in favor of Game.nodes, which returns a list of the nodes
  in the game.


## [16.1.0a2] - 2023-09-22

### Changed
- Most operations which modify games have been moved to being operations on `Game` instead of
  being operations on classes representing elements of games.  For the most part old versions
  have been retained with a deprecation warning; these old versions will be removed in 16.2.0.
- `pygambit.supports` has been introduced to organise algorithms which operates on sets
  of pure strategies or actions, such as finding undominated strategies.
- `.payoff()` on mixed strategy and mixed behavior profiles now takes either a Player or string label.
  `.infoset_value()` and `.action_value()` have been introduced to replace calling `.payoff()` on
  these objects.
- The implementation of mixed strategy profiles and mixed behavior profiles has been thoroughly rewritten
  for improved consistency in behavior across members and between the two types of profile.
- The experimental concept of a `StrategicRestriction` has been removed from `pygambit`.
  Instead, calling `restrict` on a `StrategySupportProfile` creates a deep copy of its
  game with only the strategies specified.


## [16.1.0a1] - 2023-09-14

### Changed
- Cython 3.0 is now used for pygambit.
- Documentation of the pygambit API has been moved into docstrings.
- Chance action probabilities are now enforced to sum to exactly one at an information
  set.  This is accomplished by changing the API to set probabilities for all actions
  simultaneously; it is no longer possible to assign an action probability individually.

### Added
- Documented support in Python for estimating quantal response equilibria using
  either fixed-point or empirical payoff methods

### Fixed
- Corrected reference counting for C++ Game objects which could result in objects
  never being deallocated (see #331)
- Corrected Lyapunov function minimisation returning critical points that are
  not global minima (i.e. not equilibria) (#329)
- Corrected a regression in accessing contingencies of a game in Python.
- Removed use of explicit StopIteration (a holdover from Python 2.x support).



## [16.0.2] - 2022-01-28

### Fixed
- Updated build and packaging systems for current compilers across all platforms
- Refactored Python implementation to make pygambit PyPI-installable<|MERGE_RESOLUTION|>--- conflicted
+++ resolved
@@ -1,6 +1,5 @@
 # Changelog
 
-<<<<<<< HEAD
 ## [16.3.0] - unreleased
 
 ### General
@@ -40,10 +39,7 @@
   Explorer, as GTE no longer reads files in this format.
 
 
-## [16.1.2] - unreleased
-=======
 ## [16.2.1] - 2025-01-06
->>>>>>> 1e0a0785
 
 ### Fixed
 - Corrected an internal implementation error in `Game.reveal()` in resolving references to
